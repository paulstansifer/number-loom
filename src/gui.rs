use std::{
    cmp::{max, min},
    collections::HashMap,
    sync::mpsc,
};

#[derive(PartialEq, Eq, Clone, Copy, Debug)]
pub enum Tool {
    Pencil,
    FloodFill,
    OrthographicLine,
}

use crate::{
    export::to_bytes,
    grid_solve::{self, disambig_candidates},
    gui_solver::{RenderStyle, SolveGui},
    import,
    puzzle::{
        BACKGROUND, ClueStyle, Color, ColorInfo, Corner, Document, PuzzleDynOps, Solution, UNSOLVED,
    },
    user_settings::{consts, UserSettings},
};
use egui::{Color32, Pos2, Rect, RichText, Shape, Style, Vec2, Visuals};
use egui_material_icons::icons;

#[cfg(not(target_arch = "wasm32"))]
pub fn edit_image(document: Document) {
    let native_options = eframe::NativeOptions::default();
    eframe::run_native(
        "Number Loom",
        native_options,
        Box::new(|cc| {
            egui_material_icons::initialize(&cc.egui_ctx);
            Ok(Box::new(NonogramGui::new(document)))
        }),
    )
    .unwrap()
}

#[cfg(target_arch = "wasm32")]
pub fn edit_image(document: Document) {
    use eframe::wasm_bindgen::JsCast as _;

    let web_options = eframe::WebOptions::default();

    wasm_bindgen_futures::spawn_local(async {
        let sys_doc = web_sys::window()
            .expect("No window")
            .document()
            .expect("No document");

        let canvas = sys_doc
            .get_element_by_id("the_canvas_id")
            .expect("Failed to find the_canvas_id")
            .dyn_into::<web_sys::HtmlCanvasElement>()
            .expect("the_canvas_id was not a HtmlCanvasElement");

        let start_result = eframe::WebRunner::new()
            .start(
                canvas,
                web_options,
                Box::new(|cc| {
                    egui_material_icons::initialize(&cc.egui_ctx);
                    Ok(Box::new(NonogramGui::new(document)))
                }),
            )
            .await;

        // Remove the loading text and spinner:
        if let Some(loading_text) = sys_doc.get_element_by_id("loading_text") {
            match start_result {
                Ok(_) => {
                    loading_text.remove();
                }
                Err(e) => {
                    panic!("Failed to start eframe: {:?}", e);
                }
            }
        }
    });
}

#[cfg(target_arch = "wasm32")]
use wasm_bindgen_futures::spawn_local as spawn_async;

#[cfg(not(target_arch = "wasm32"))]
pub fn spawn_async<F>(future: F)
where
    F: std::future::Future<Output = ()> + 'static + std::marker::Send,
{
    // This sort of weird construct allows us to avoid multithreaded tokio,
    // which isn't available on wasm32 (cargo doesn't like having the same crate have different
    // features on different platforms, and we might want to use some tokio features on wasm32)
    std::thread::spawn(move || {
        let rt = tokio::runtime::Builder::new_current_thread()
            .enable_all()
            .build()
            .unwrap();
        rt.block_on(future);
    });
}

#[cfg(not(target_arch = "wasm32"))]
pub async fn yield_now() {
    tokio::task::yield_now().await;
}

#[cfg(target_arch = "wasm32")]
pub async fn yield_now() {
    // Taken from https://github.com/rustwasm/wasm-bindgen/issues/3359:
    let mut cb = |resolve: js_sys::Function, _reject: js_sys::Function| {
        web_sys::window()
            .unwrap()
            .set_timeout_with_callback_and_timeout_and_arguments_0(&resolve, 1)
            .expect("Failed to call set_timeout");
    };
    let p = js_sys::Promise::new(&mut cb);
    wasm_bindgen_futures::JsFuture::from(p).await.unwrap();
}

type Version = u32;

pub struct Staleable<T> {
    pub val: T,
    pub version: Version,
}

impl<T> Staleable<T> {
    pub fn update(&mut self, val: T, version: Version) {
        self.val = val;
        self.version = version;
    }

    pub fn fresh(&self, version: Version) -> bool {
        self.version == version
    }

    fn get_if_fresh(&self, version: Version) -> Option<&T> {
        if self.fresh(version) {
            Some(&self.val)
        } else {
            None
        }
    }

    pub fn get_or_refresh<'a, F>(&'a mut self, version: Version, refresh: F) -> &'a mut T
    where
        F: FnOnce() -> T,
    {
        if !self.fresh(version) {
            self.val = refresh();
            self.version = version;
        }
        &mut self.val
    }
}

pub struct CanvasGui {
    pub document: Document,
    pub version: Version,
    pub current_color: Color,
    pub drag_start_color: Color,
    pub undo_stack: Vec<Action>,
    pub redo_stack: Vec<Action>,
    pub current_tool: Tool,
    pub line_tool_state: Option<(usize, usize)>,
    pub solved_mask: Staleable<(String, Vec<Vec<bool>>)>,
    pub disambiguator: Staleable<Disambiguator>,
}

pub struct NonogramGui {
    editor_gui: CanvasGui,
    scale: f32,
    opened_file_receiver: mpsc::Receiver<Document>,
    library_receiver: mpsc::Receiver<Vec<Document>>,
    library_dialog: Option<Vec<Document>>,
    new_dialog: Option<NewPuzzleDialog>,
    auto_solve: bool,
    lines_to_affect_string: String,
    solve_report: String,
    solve_mode: bool,
    solve_gui: Option<SolveGui>,
}

#[derive(Clone, Debug)]
pub enum Action {
    ChangeColor {
        changes: HashMap<(usize, usize), Color>,
    },
    ReplaceDocument {
        document: Document,
    },
}

#[derive(PartialEq, Eq)]
pub enum ActionMood {
    Normal,
    Merge,
    ReplaceAction,
    Undo,
    Redo,
}

impl CanvasGui {
    fn reversed(&self, action: &Action) -> Action {
        match action {
            Action::ChangeColor { changes } => Action::ChangeColor {
                changes: changes
                    .keys()
                    .map(|(x, y)| ((*x, *y), self.document.try_solution().unwrap().grid[*x][*y]))
                    .collect::<HashMap<_, _>>(),
            },
            Action::ReplaceDocument { document: _ } => Action::ReplaceDocument {
                document: self.document.clone(),
            },
        }
    }

    pub fn perform(&mut self, action: Action, mood: ActionMood) {
        use Action::*;
        use ActionMood::*;

        let mood = if mood == Merge || mood == ReplaceAction {
            match (self.undo_stack.last_mut(), &action) {
                // Consecutive `ChangeColor`s can be merged with each other.
                (
                    Some(ChangeColor { changes }),
                    ChangeColor {
                        changes: new_changes,
                    },
                ) => {
                    let picture = self.document.solution_mut();
                    if mood == ReplaceAction {
                        for ((x, y), _) in new_changes {
                            changes.entry((*x, *y)).or_insert(picture.grid[*x][*y]);
                        }
                        changes.retain(|(x, y), old_col| {
                            if !new_changes.contains_key(&(*x, *y)) {
                                picture.grid[*x][*y] = *old_col;
                                self.version += 1;
                                false
                            } else {
                                true
                            }
                        });
                        for ((x, y), col) in new_changes {
                            if picture.grid[*x][*y] != *col {
                                picture.grid[*x][*y] = *col;
                                self.version += 1;
                            }
                        }
                        return;
                    } else {
                        for ((x, y), col) in new_changes {
                            if !changes.contains_key(&(*x, *y)) {
                                changes.insert((*x, *y), picture.grid[*x][*y]);
                                // Crucially, this only fires on a new cell!
                                // Otherwise, we'd be flipping cells back and forth as long as we
                                // were in them!
                                picture.grid[*x][*y] = *col;
                                self.version += 1;
                            }
                        }
                        return;
                    }
                }
                _ => Normal, // Unable to merge; add a new undo entry.
            }
        } else {
            mood
        };

        let reversed_action = self.reversed(&action);

        match action {
            Action::ChangeColor { changes } => {
                let picture = self.document.solution_mut();
                for ((x, y), new_color) in changes {
                    if picture.grid[x][y] != new_color {
                        picture.grid[x][y] = new_color;
                        self.version += 1;
                    }
                }
            }
            Action::ReplaceDocument { document } => {
                self.document = document;
                self.version += 1;
            }
        }

        match mood {
            Merge | ReplaceAction => {}
            Normal => {
                self.undo_stack.push(reversed_action);
                self.redo_stack.clear();
            }
            Undo => {
                self.redo_stack.push(reversed_action);
            }
            Redo => {
                self.undo_stack.push(reversed_action);
            }
        }
    }

    pub fn un_or_re_do(&mut self, un: bool) {
        let action = if un {
            self.undo_stack.pop()
        } else {
            self.redo_stack.pop()
        };

        if let Some(action) = action {
            self.perform(
                action,
                if un {
                    ActionMood::Undo
                } else {
                    ActionMood::Redo
                },
            )
        }
    }

    pub fn common_sidebar_items(&mut self, ui: &mut egui::Ui, palette_read_only: bool) {
        ui.horizontal(|ui| {
            ui.label(format!("({})", self.undo_stack.len()));
            if ui.button(icons::ICON_UNDO).clicked() || ui.input(|i| i.key_pressed(egui::Key::Z)) {
                self.un_or_re_do(true);
            }
            if ui.button(icons::ICON_REDO).clicked() || ui.input(|i| i.key_pressed(egui::Key::Y)) {
                self.un_or_re_do(false);
            }
            ui.label(format!("({})", self.redo_stack.len()));
        });

        ui.separator();

        self.tool_selector(ui);

        ui.separator();

        self.palette_editor(ui, palette_read_only);
    }

    fn tool_selector(&mut self, ui: &mut egui::Ui) {
        ui.label("Tools");
        ui.horizontal(|ui| {
            ui.selectable_value(
                &mut self.current_tool,
                Tool::Pencil,
                egui::RichText::new(icons::ICON_BRUSH).size(24.0),
            )
            .on_hover_text("Pencil");
            ui.selectable_value(
                &mut self.current_tool,
                Tool::OrthographicLine,
                egui::RichText::new(icons::ICON_LINE_START).size(24.0),
            )
            .on_hover_text("Orthographic line");
            ui.selectable_value(
                &mut self.current_tool,
                Tool::FloodFill,
                egui::RichText::new(icons::ICON_FORMAT_COLOR_FILL).size(24.0),
            )
            .on_hover_text("Flood Fill");
        });
    }

    fn flood_fill(&mut self, x: usize, y: usize) {
        let picture = self.document.solution_mut();
        let target_color = picture.grid[x][y];
        if target_color == self.current_color {
            return; // Nothing to do
        }

        let mut changes = HashMap::new();
        let mut q = std::collections::VecDeque::new();

        q.push_back((x, y));
        let mut visited = std::collections::HashSet::new();
        visited.insert((x, y));

        let x_size = picture.grid.len();
        let y_size = picture.grid.first().unwrap().len();

        while let Some((px, py)) = q.pop_front() {
            changes.insert((px, py), self.current_color);

            let neighbors = [
                (px.wrapping_sub(1), py),
                (px + 1, py),
                (px, py.wrapping_sub(1)),
                (px, py + 1),
            ];

            for (nx, ny) in neighbors {
                if nx < x_size && ny < y_size && picture.grid[nx][ny] == target_color {
                    if visited.insert((nx, ny)) {
                        q.push_back((nx, ny));
                    }
                }
            }
        }

        if !changes.is_empty() {
            self.perform(Action::ChangeColor { changes }, ActionMood::Normal);
        }
    }

    pub fn canvas(
        &mut self,
        ui: &mut egui::Ui,
        scale: f32,
        render_style: RenderStyle,
    ) -> Option<(usize, usize)> {
        let picture = self.document.solution_mut();
        let x_size = picture.grid.len();
        let y_size = picture.grid.first().unwrap().len();

        let (mut response, painter) = ui.allocate_painter(
            Vec2::new(scale * x_size as f32, scale * y_size as f32) + Vec2::new(2.0, 2.0), // for the border
            egui::Sense::click_and_drag(),
        );

        let canvas_without_border = response.rect.shrink(1.0);

        let to_screen = egui::emath::RectTransform::from_to(
            Rect::from_min_size(Pos2::ZERO, Vec2::new(x_size as f32, y_size as f32)),
            canvas_without_border,
        );
        let from_screen = to_screen.inverse();

        let mut hovered_cell = None;
        if let Some(pointer_pos) = response.hover_pos() {
            let canvas_pos = from_screen * pointer_pos;
            let x = canvas_pos.x as usize;
            let y = canvas_pos.y as usize;
            if (0..x_size).contains(&x) && (0..y_size).contains(&y) {
                hovered_cell = Some((x, y));
            }
        }

        if let Some(pointer_pos) = response.interact_pointer_pos() {
            let canvas_pos = from_screen * pointer_pos;
            let x = canvas_pos.x as usize;
            let y = canvas_pos.y as usize;

            if (0..x_size).contains(&x) && (0..y_size).contains(&y) {
                let pointer = &ui.input(|i| i.pointer.clone());
                let paint_color = if pointer.middle_down() {
                    UNSOLVED
                } else if pointer.secondary_down() {
                    BACKGROUND
                } else if picture.grid[x][y] != self.current_color {
                    self.current_color
                } else {
                    BACKGROUND
                };

                match self.current_tool {
                    Tool::Pencil => {
                        let mood = if pointer.any_pressed() {
                            self.drag_start_color = paint_color;
                            ActionMood::Normal
                        } else {
                            ActionMood::Merge
                        };

                        let mut changes = HashMap::new();
                        changes.insert((x, y), self.drag_start_color);
                        self.perform(Action::ChangeColor { changes }, mood);
                    }
                    Tool::FloodFill => {
                        if pointer.any_click() {
                            let original_color = self.current_color;
                            self.current_color = paint_color;
                            self.flood_fill(x, y);
                            self.current_color = original_color;
                        }
                    }
                    Tool::OrthographicLine => {
                        if pointer.any_pressed() {
                            self.drag_start_color = paint_color;

                            self.line_tool_state = Some((x, y));

                            self.perform(
                                Action::ChangeColor {
                                    changes: [((x, y), self.drag_start_color)].into(),
                                },
                                ActionMood::Normal,
                            );
                        } else if pointer.any_down() {
                            if let Some((start_x, start_y)) = self.line_tool_state {
                                let mut new_points = HashMap::new();

                                let horiz = x.abs_diff(start_x) > y.abs_diff(start_y);

                                if horiz {
                                    let xlo = min(start_x, x);
                                    let xhi = max(start_x, x);
                                    for xi in xlo..=xhi {
                                        new_points.insert((xi, start_y), self.drag_start_color);
                                    }
                                } else {
                                    let ylo = min(start_y, y);
                                    let yhi = max(start_y, y);
                                    for yi in ylo..=yhi {
                                        new_points.insert((start_x, yi), self.drag_start_color);
                                    }
                                }
                                self.perform(
                                    Action::ChangeColor {
                                        changes: new_points,
                                    },
                                    ActionMood::ReplaceAction,
                                );
                            }
                        } else if pointer.any_released() {
                            self.line_tool_state = None;
                        }
                    }
                }
            }
        }

        let mut shapes = vec![];
        let disambiguator = self.disambiguator.get_if_fresh(self.version);
        let disambig_report = disambiguator.as_ref().and_then(|d| d.report.as_ref());

        let picture = self.document.try_solution().unwrap();
        for y in 0..y_size {
            for x in 0..x_size {
                let cell = picture.grid[x][y];
                let color_info = &picture.palette[&cell];
                let solved = self
                    .solved_mask
                    .get_if_fresh(self.version)
                    .map_or(true, |sm| sm.1[x][y])
                    || disambig_report.is_some()
                    || disambiguator.map_or(false, |d| d.progress > 0.0 && d.progress < 1.0);
                let mut dr = (&picture.palette[&BACKGROUND], 1.0);

                if let Some(disambig_report) = disambig_report.as_ref() {
                    let (c, score) = disambig_report[x][y];
                    dr = (&picture.palette[&c], score);
                }
                for shape in cell_shape(color_info, solved, dr, x, y, &to_screen, render_style) {
                    shapes.push(shape);
                }
            }
        }

        // Grid lines:
        for y in 0..=y_size {
            let points = [
                to_screen * Pos2::new(0.0, y as f32),
                to_screen * Pos2::new(x_size as f32, y as f32),
            ];
            let stroke = egui::Stroke::new(
                1.0,
                egui::Color32::from_black_alpha(if y % 5 == 0 { 64 } else { 16 }),
            );
            shapes.push(egui::Shape::line_segment(points, stroke));
        }
        for x in 0..=x_size {
            let points = [
                to_screen * Pos2::new(x as f32, 0.0),
                to_screen * Pos2::new(x as f32, y_size as f32),
            ];
            let stroke = egui::Stroke::new(
                1.0,
                egui::Color32::from_black_alpha(if x % 5 == 0 { 64 } else { 16 }),
            );
            shapes.push(egui::Shape::line_segment(points, stroke));
        }

        painter.extend(shapes);
        response.mark_changed();

        hovered_cell
    }

    fn palette_editor(&mut self, ui: &mut egui::Ui, read_only: bool) {
        let mut picked_color = self.current_color;
        let mut removed_color = None;
        let mut add_color = false;

        use itertools::Itertools;

        for (color, color_info) in self
            .document
            .solution_mut()
            .palette
            .iter_mut()
            .sorted_by_key(|(color, _)| *color)
        {
            if *color == UNSOLVED && read_only {
                continue;
            }
            let (r, g, b) = color_info.rgb;
            let button_text = if color_info.corner.is_some() {
                color_info.ch.to_string()
            } else {
                "■".to_string()
            };

            ui.horizontal(|ui| {
                ui.label(RichText::new(icons::ICON_CHEVRON_FORWARD).size(24.0).color(
                    Color32::from_black_alpha(if *color == picked_color { 255 } else { 0 }),
                ));

                let color_text = RichText::new(button_text)
                    .monospace()
                    .size(24.0)
                    .color(egui::Color32::from_rgb(r, g, b));
                if ui
                    .add_enabled(*color != picked_color, egui::Button::new(color_text))
                    .clicked()
                {
                    picked_color = *color;
                };

                if !read_only {
                    let mut edited_color = [r as f32 / 256.0, g as f32 / 256.0, b as f32 / 256.0];

                    if ui.color_edit_button_rgb(&mut edited_color).changed() {
                        // TODO: this should probably also be undoable
                        picked_color = *color;
                        color_info.rgb = (
                            (edited_color[0] * 256.0) as u8,
                            (edited_color[1] * 256.0) as u8,
                            (edited_color[2] * 256.0) as u8,
                        );
                    }
                    if *color != BACKGROUND {
                        if ui.button(icons::ICON_DELETE).clicked() {
                            removed_color = Some(*color);
                        }
                    }
                }
            });
        }
        if !read_only && ui.button("New color").clicked() {
            add_color = true;
        }
        self.current_color = picked_color;

        if Some(self.current_color) == removed_color {
            self.current_color = BACKGROUND;
        }

        if let Some(removed_color) = removed_color {
            let mut new_document = self.document.clone();
            let new_picture = new_document.solution_mut();
            for row in new_picture.grid.iter_mut() {
                for cell in row.iter_mut() {
                    if *cell == removed_color {
                        *cell = self.current_color;
                    }
                }
            }
            new_picture.palette.remove(&removed_color);
            self.perform(
                Action::ReplaceDocument {
                    document: new_document,
                },
                ActionMood::Normal,
            );
        }
        if add_color {
            let mut new_document = self.document.clone();
            let new_picture = new_document.solution_mut();
            let next_color = Color(new_picture.palette.keys().map(|k| k.0).max().unwrap() + 1);
            new_picture.palette.insert(
                next_color,
                ColorInfo {
                    ch: (next_color.0 + 65) as char, // TODO: will break chargrid export
                    name: "New color".to_string(),
                    rgb: (128, 128, 128),
                    color: next_color,
                    corner: None,
                },
            );
            self.perform(
                Action::ReplaceDocument {
                    document: new_document,
                },
                ActionMood::Normal,
            );
        }
    }
}

pub fn triangle_shape(corner: Corner, color: egui::Color32, scale: Vec2) -> egui::Shape {
    let Corner { left, upper } = corner;

    let mut points = vec![];
    // The `+`ed offsets are empirircally-set to make things fit better.
    if left || upper {
        points.push((Vec2::new(0.0, 0.0) * scale + Vec2::new(0.25, -0.5)).to_pos2());
    }
    if !left || upper {
        points.push((Vec2::new(1.0, 0.0) * scale + Vec2::new(0.25, -0.5)).to_pos2());
    }
    if !left || !upper {
        points.push((Vec2::new(1.0, 1.0) * scale + Vec2::new(0.25, 0.5)).to_pos2());
    }
    if left || !upper {
        points.push((Vec2::new(0.0, 1.0) * scale + Vec2::new(0.25, 0.5)).to_pos2());
    }

    Shape::convex_polygon(points, color, (0.0, color))
}

fn cell_shape(
    ci: &ColorInfo,
    solved: bool,
    disambig: (&ColorInfo, f32),
    x: usize,
    y: usize,
    to_screen: &egui::emath::RectTransform,
    render_style: RenderStyle,
) -> Vec<egui::Shape> {
    let (r, g, b) = ci.rgb;
    let color = if ci.color == UNSOLVED {
        if render_style == RenderStyle::Experimental {
            egui::Color32::from_rgb(160, 160, 160)
        } else {
            egui::Color32::WHITE
        }
    } else {
        egui::Color32::from_rgb(r, g, b)
    };

    let mut actual_cell = match ci.corner {
        None => egui::Shape::rect_filled(
            Rect::from_min_size(Pos2::new(0.3, 0.0), to_screen.scale()),
            0.0,
            color,
        ),
        Some(corner) => triangle_shape(corner, color, to_screen.scale()),
    };

    actual_cell.translate((to_screen * Pos2::new(x as f32, y as f32)).to_vec2());

    let mut res = vec![actual_cell];

    if ci.color == BACKGROUND {
        let center = to_screen * Pos2::new(x as f32 + 0.5, y as f32 + 0.5);
        match render_style {
            RenderStyle::TraditionalDots => {
                res.push(egui::Shape::circle_filled(
                    center,
                    to_screen.scale().x * 0.1,
                    egui::Color32::from_rgb(190, 190, 190),
                ));
            }
            RenderStyle::TraditionalXes => {
                let stroke = egui::Stroke::new(2.0, Color32::from_rgb(190, 190, 190));
                let radius = to_screen.scale().x * 0.2;
                res.push(egui::Shape::line_segment(
                    [
                        center + Vec2::new(-radius, -radius),
                        center + Vec2::new(radius, radius),
                    ],
                    stroke,
                ));
                res.push(egui::Shape::line_segment(
                    [
                        center + Vec2::new(radius, -radius),
                        center + Vec2::new(-radius, radius),
                    ],
                    stroke,
                ));
            }
            RenderStyle::Experimental => {}
        }
    }

    if ci.color == UNSOLVED && render_style == RenderStyle::Experimental {
        res.push(egui::Shape::convex_polygon(
            vec![
                to_screen * Pos2::new(x as f32 + 0.5, y as f32 + 0.0),
                to_screen * Pos2::new(x as f32 + 1.0, y as f32 + 0.5),
                to_screen * Pos2::new(x as f32 + 0.5, y as f32 + 1.0),
                to_screen * Pos2::new(x as f32 + 0.0, y as f32 + 0.5),
            ],
            egui::Color32::from_rgb(230, 230, 230),
            egui::Stroke::default(),
        ));
    }

    if !solved {
        res.push(egui::Shape::circle_filled(
            to_screen * Pos2::new(x as f32 + 0.5, y as f32 + 0.5),
            to_screen.scale().x * 0.3,
            egui::Color32::from_rgb(190, 190, 190),
        ))
    }

    if disambig.1 < 1.0 {
        let (r, g, b) = disambig.0.rgb;
        res.push(egui::Shape::rect_filled(
            Rect::from_min_size(
                to_screen * Pos2::new(x as f32 + 0.25, y as f32 + 0.25),
                to_screen.scale() * 0.5,
            ),
            0.0,
            Color32::from_rgba_unmultiplied(r, g, b, ((1.0 - disambig.1) * 255.0) as u8),
        ));
    }

    res
}

impl NonogramGui {
    pub fn new(mut document: Document) -> Self {
        // (Public for testing)
        let picture = document.try_solution().unwrap();
        let solved_mask = vec![vec![true; picture.grid[0].len()]; picture.grid.len()];

        let mut current_color = BACKGROUND;
        if picture.palette.contains_key(&Color(1)) {
            current_color = Color(1);
        }

        if document.author.is_none() {
            document.author = UserSettings::get(consts::EDITOR_AUTHOR_NAME);
        }

        NonogramGui {
            editor_gui: CanvasGui {
                document,
                version: 0,
                current_color,
                drag_start_color: current_color,
                undo_stack: vec![],
                redo_stack: vec![],
                current_tool: Tool::Pencil,
                line_tool_state: None,
                solved_mask: Staleable {
                    val: ("".to_string(), solved_mask),
                    version: 0,
                },
                disambiguator: Staleable {
                    val: Disambiguator::new(),
                    version: 0,
                },
            },
            scale: 16.0,
            opened_file_receiver: mpsc::channel().1,
            library_receiver: mpsc::channel().1,
            new_dialog: None,
            library_dialog: None,
            auto_solve: false,
            lines_to_affect_string: "5".to_string(),
            solve_report: "".to_string(),
            solve_mode: false,
            solve_gui: None,
        }
    }

    fn resize(&mut self, top: Option<bool>, left: Option<bool>, add: bool) {
        let picture = self.editor_gui.document.solution_mut();
        let mut g = picture.grid.clone();
        let lines = match self.lines_to_affect_string.parse::<usize>() {
            Ok(lines) => lines,
            Err(_) => {
                self.lines_to_affect_string += "??";
                return;
            }
        };
        if let Some(left) = left {
            if add {
                g.resize(g.len() + lines, vec![BACKGROUND; g.first().unwrap().len()]);
                if left {
                    g.rotate_right(lines);
                }
            } else {
                if left {
                    g.rotate_left(lines);
                }
                g.truncate(g.len() - lines);
            }
        } else if let Some(top) = top {
            if add {
                for row in g.iter_mut() {
                    row.resize(row.len() + lines, BACKGROUND);
                    if top {
                        row.rotate_right(lines);
                    }
                }
            } else {
                for row in g.iter_mut() {
                    if top {
                        row.rotate_left(lines);
                    }
                    row.truncate(row.len() - lines);
                }
            }
        }

        let mut new_doc = self.editor_gui.document.clone();
        new_doc.solution_mut().grid = g;
        self.editor_gui.perform(
            Action::ReplaceDocument { document: new_doc },
            ActionMood::Normal,
        );
    }

    fn resizer(&mut self, ui: &mut egui::Ui) {
        let picture = self.editor_gui.document.try_solution().unwrap();
        ui.label(format!(
            "Canvas size: {}x{}",
            picture.x_size(),
            picture.y_size(),
        ));

        egui::Grid::new("resizer").show(ui, |ui| {
            ui.label("");
            ui.horizontal(|ui| {
                if ui.button(icons::ICON_ADD).clicked() {
                    self.resize(Some(true), None, true);
                }
                if ui.button(icons::ICON_REMOVE).clicked() {
                    self.resize(Some(true), None, false);
                }
            });
            ui.label("");
            ui.end_row();

            ui.vertical(|ui| {
                if ui.button(icons::ICON_ADD).clicked() {
                    self.resize(None, Some(true), true);
                }
                if ui.button(icons::ICON_REMOVE).clicked() {
                    self.resize(None, Some(true), false);
                }
            });
            ui.text_edit_singleline(&mut self.lines_to_affect_string);

            ui.vertical(|ui| {
                if ui.button(icons::ICON_ADD).clicked() {
                    self.resize(None, Some(false), true);
                }
                if ui.button(icons::ICON_REMOVE).clicked() {
                    self.resize(None, Some(false), false);
                }
            });
            ui.end_row();

            ui.label("");
            ui.horizontal(|ui| {
                if ui.button(icons::ICON_ADD).clicked() {
                    self.resize(Some(false), None, true);
                }
                if ui.button(icons::ICON_REMOVE).clicked() {
                    self.resize(Some(false), None, false);
                }
            });
            ui.label("");
        });
    }

    fn edit_sidebar(&mut self, ui: &mut egui::Ui) {
        ui.vertical(|ui| {
            ui.set_width(140.0);
            ui.add(
                egui::TextEdit::singleline(&mut self.editor_gui.document.title)
                    .hint_text("Title"),
            );

            ui.horizontal(|ui| {
                ui.label("by ");
<<<<<<< HEAD
                ui.add(
                    egui::TextEdit::singleline(&mut self.editor_gui.document.author)
                        .hint_text("Author"),
                );
=======
                if ui
                    .add(egui::TextEdit::singleline(&mut author).hint_text("Author"))
                    .changed()
                {
                    let _ = UserSettings::set(consts::EDITOR_AUTHOR_NAME, &author);
                    self.editor_gui.document.author = Some(author.clone());
                }
>>>>>>> 39a92d63
            });

            self.editor_gui.common_sidebar_items(ui, false);

            ui.separator();

            self.resizer(ui);

            ui.separator();
            ui.checkbox(&mut self.auto_solve, "auto-solve");
            if ui.button("Solve").clicked() || self.auto_solve {
                let puzzle = self.editor_gui.document.try_solution().unwrap().to_puzzle();

                let (report, _solved_mask) =
                    self.editor_gui
                        .solved_mask
                        .get_or_refresh(self.editor_gui.version, || match puzzle.plain_solve() {
                            Ok(grid_solve::Report {
                                solve_counts,
                                cells_left,
                                solution: _solution,
                                solved_mask,
                            }) => (
                                format!("{solve_counts} unsolved cells: {cells_left}"),
                                solved_mask,
                            ),
                            Err(e) => (format!("Error: {:?}", e), vec![]),
                        });
                self.solve_report = report.clone();
            }

            ui.colored_label(
                if self.editor_gui.solved_mask.fresh(self.editor_gui.version) {
                    Color32::BLACK
                } else {
                    Color32::GRAY
                },
                &self.solve_report,
            );

            ui.separator();

            self.editor_gui
                .disambiguator
                .get_or_refresh(self.editor_gui.version, Disambiguator::new)
                .disambig_widget(self.editor_gui.document.try_solution().unwrap(), ui);

            ui.label("Description:");
            ui.text_edit_multiline(&mut self.editor_gui.document.description);
        });
    }

    fn loader(&mut self, ui: &mut egui::Ui) {
        if ui.button("Open").clicked() {
            let (sender, receiver) = mpsc::channel();
            self.opened_file_receiver = receiver;

            spawn_async(async move {
                let handle = rfd::AsyncFileDialog::new()
                    .add_filter(
                        "all recognized formats",
                        &["png", "gif", "bmp", "xml", "pbn", "txt", "g"],
                    )
                    .add_filter("image", &["png", "gif", "bmp"])
                    .add_filter("PBN", &["xml", "pbn"])
                    .add_filter("chargrid", &["txt"])
                    .add_filter("Olsak", &["g"])
                    .pick_file()
                    .await;

                if let Some(handle) = handle {
                    let document =
                        crate::import::load(&handle.file_name(), handle.read().await, None);

                    sender.send(document).unwrap();
                }
            });
        }

        if let Ok(document) = self.opened_file_receiver.try_recv() {
            self.editor_gui
                .perform(Action::ReplaceDocument { document }, ActionMood::Normal);
        }
    }

    fn saver(&mut self, ui: &mut egui::Ui) {
        if ui.button("Save").clicked() {
            let mut document_copy = self.editor_gui.document.clone();

            spawn_async(async move {
                let handle = rfd::AsyncFileDialog::new()
                    .add_filter(
                        "all recognized formats",
                        &["png", "gif", "bmp", "xml", "pbn", "txt", "g", "html"],
                    )
                    .add_filter("image", &["png", "gif", "bmp"])
                    .add_filter("PBN", &["xml", "pbn"])
                    .add_filter("chargrid", &["txt"])
                    .add_filter("Olsak", &["g"])
                    .add_filter("HTML (for printing)", &["html"])
                    .set_file_name(document_copy.file.clone())
                    .save_file()
                    .await;

                if let Some(handle) = handle {
                    let bytes =
                        to_bytes(&mut document_copy, Some(handle.file_name()), None).unwrap();
                    handle.write(&bytes).await.unwrap();
                }
            });
        }
    }

    fn enter_solve_mode(&mut self) {
        self.solve_mode = true;

        self.solve_gui = Some(crate::gui_solver::SolveGui::new(
            self.editor_gui.document.clone(),
        ));
    }

    pub fn main_ui(&mut self, ctx: &egui::Context, ui: &mut egui::Ui) {
        ui.horizontal(|ui| {
            if ui.button(icons::ICON_ZOOM_IN).clicked()
                || ui.input(|i| i.key_pressed(egui::Key::Equals))
            {
                self.scale = (self.scale + 2.0).min(50.0);
            }
            if ui.button(icons::ICON_ZOOM_OUT).clicked()
                || ui.input(|i| i.key_pressed(egui::Key::Minus))
            {
                self.scale = (self.scale - 2.0).max(1.0);
            }
            let picture = self.editor_gui.document.try_solution().unwrap();
            if ui.button("New blank").clicked() {
                self.new_dialog = Some(NewPuzzleDialog {
                    clue_style: picture.clue_style,
                    x_size: picture.x_size(),
                    y_size: picture.y_size(),
                });
            }
            let mut new_document = None;
            if let Some(dialog) = self.new_dialog.as_mut() {
                egui::Window::new("New puzzle").show(ctx, |ui| {
                    ui.add(
                        egui::Slider::new(&mut dialog.x_size, 5..=100)
                            .step_by(5.0)
                            .text("x size"),
                    );
                    ui.add(
                        egui::Slider::new(&mut dialog.y_size, 5..=100)
                            .step_by(5.0)
                            .text("y size"),
                    );
                    ui.radio_value(
                        &mut dialog.clue_style,
                        crate::puzzle::ClueStyle::Nono,
                        "Nonogram",
                    );
                    ui.radio_value(
                        &mut dialog.clue_style,
                        crate::puzzle::ClueStyle::Triano,
                        "Trianogram",
                    );
                    if ui.button("Ok").clicked() {
                        let new_solution = Solution {
                            grid: vec![vec![BACKGROUND; dialog.y_size]; dialog.x_size],
                            palette: match dialog.clue_style {
                                ClueStyle::Nono => import::bw_palette(),
                                ClueStyle::Triano => import::triano_palette(),
                            },
                            clue_style: dialog.clue_style,
                        };
                        new_document = Some(Document::from_solution(
                            new_solution,
                            "blank.xml".to_owned(),
                        ));
                    }
                });
            }

            self.loader(ui);
            if ui.button("Library").clicked() {
                let (sender, receiver) = mpsc::channel();
                self.library_receiver = receiver;

                spawn_async(async move {
                    let result = crate::import::puzzles_from_github().await;
                    if let Ok(library) = result {
                        sender.send(library).unwrap();
                    }
                });
            }

            if let Ok(library) = self.library_receiver.try_recv() {
                self.library_dialog = Some(library);
            }

            let mut close_library = None; // Contains a bool indicating whether to solve
            if let Some(docs) = &self.library_dialog {
                egui::Window::new("Puzzle Library")
                    .max_size(ctx.screen_rect().size() * 0.9)
                    .show(ctx, |ui| {
                        egui::ScrollArea::vertical().show(ui, |ui| {
                            egui::Grid::new("library_grid").show(ui, |ui| {
                                for (i, doc) in docs.iter().enumerate() {
                                    if crate::gui_gallery::gallery_puzzle_preview(ui, doc)
                                        .clicked()
                                    {
                                        new_document = Some(doc.clone());
                                        close_library = Some(true);
                                    }
                                    if i % 2 == 1 {
                                        ui.end_row();
                                    }
                                }
                            });
                        });
                        if ui.button("Cancel").clicked() {
                            close_library = Some(false);
                        }
                    });
            }

            if let Some(new_document) = new_document {
                self.editor_gui.perform(
                    Action::ReplaceDocument {
                        document: new_document,
                    },
                    ActionMood::Normal,
                );
                self.new_dialog = None;
                self.library_dialog = None;
            }
            if let Some(enter_solve_mode) = close_library {
                self.library_dialog = None;
                if enter_solve_mode {
                    self.enter_solve_mode();
                }
            }

            ui.add(
                egui::TextEdit::singleline(&mut self.editor_gui.document.file).desired_width(150.0),
            );
            self.saver(ui);

            ui.separator();
            if ui
                .selectable_value(&mut self.solve_mode, false, "Edit")
                .clicked()
            {
                self.solve_gui = None;
            }
            if ui
                .selectable_value(&mut self.solve_mode, true, "Puzzle")
                .clicked()
            {
                self.enter_solve_mode();
            }
        });
        ui.separator();

        ui.horizontal_top(|ui| {
            if let Some(solve_gui) = &mut self.solve_gui {
                solve_gui.sidebar(ui);
                solve_gui.body(ui, self.scale);
            } else {
                self.edit_sidebar(ui);
                self.editor_gui
                    .canvas(ui, self.scale, RenderStyle::Experimental);
            }
        });
    }
}

struct NewPuzzleDialog {
    clue_style: crate::puzzle::ClueStyle,
    x_size: usize,
    y_size: usize,
}

impl eframe::App for NonogramGui {
    fn update(&mut self, ctx: &egui::Context, _frame: &mut eframe::Frame) {
        // Styling. Has to be here instead of `edit_image` to take effect on the Web.
        let spacing = egui::Spacing {
            interact_size: Vec2::new(20.0, 20.0), // Used by the color-picker buttons
            ..egui::Spacing::default()
        };
        let style = Style {
            visuals: Visuals::light(),
            spacing,

            ..Style::default()
        };
        ctx.set_style(style);

        let picture = self.editor_gui.document.solution().unwrap();
        let _background_color = Color32::from_rgb(
            picture.palette[&BACKGROUND].rgb.0,
            picture.palette[&BACKGROUND].rgb.1,
            picture.palette[&BACKGROUND].rgb.2,
        );

        egui::CentralPanel::default().show(ctx, |ui| {
            self.main_ui(ctx, ui);
        });
    }
}

pub struct Disambiguator {
    report: Option<Vec<Vec<(Color, f32)>>>,
    pub terminate_s: mpsc::Sender<()>,
    progress_r: mpsc::Receiver<f32>,
    progress: f32,
    report_r: mpsc::Receiver<Vec<Vec<(Color, f32)>>>,
}

impl Disambiguator {
    pub fn new() -> Self {
        Disambiguator {
            report: None,
            progress: 0.0,
            terminate_s: mpsc::channel().0,
            progress_r: mpsc::channel().1,
            report_r: mpsc::channel().1,
        }
    }

    // Must do this any time the resolution changes!
    // (Currently that only happens through `ReplacePicture`)
    pub fn reset(&mut self) {
        self.report = None;
        self.progress = 0.0;
    }

    pub fn disambig_widget(&mut self, picture: &Solution, ui: &mut egui::Ui) {
        while let Ok(progress) = self.progress_r.try_recv() {
            self.progress = progress;
        }
        let report_running = self.progress > 0.0 && self.progress < 1.0;

        if !report_running {
            if ui.button("Disambiguate!").clicked() {
                let (p_s, p_r) = mpsc::channel();
                let (r_s, r_r) = mpsc::channel();
                let (t_s, t_r) = mpsc::channel();
                self.progress_r = p_r;
                self.terminate_s = t_s;
                self.report_r = r_r;

                let solution = picture.clone();
                spawn_async(async move {
                    let result = disambig_candidates(&solution, p_s, t_r).await;
                    r_s.send(result).unwrap();
                });
            }
        } else {
            if ui.button("Stop").clicked() {
                let _ = self.terminate_s.send(()); // Don't panic if it's already gone!
                self.progress = 0.0;
            }
        }
        if let Ok(report) = self.report_r.try_recv() {
            self.report = Some(report);
        }

        ui.add(egui::ProgressBar::new(self.progress).animate(report_running));
        if ui
            .add_enabled(self.report.is_some(), egui::Button::new("Clear"))
            .clicked()
        {
            self.report = None;
        }
    }
}<|MERGE_RESOLUTION|>--- conflicted
+++ resolved
@@ -975,20 +975,12 @@
 
             ui.horizontal(|ui| {
                 ui.label("by ");
-<<<<<<< HEAD
-                ui.add(
-                    egui::TextEdit::singleline(&mut self.editor_gui.document.author)
-                        .hint_text("Author"),
-                );
-=======
                 if ui
-                    .add(egui::TextEdit::singleline(&mut author).hint_text("Author"))
+                    .add(egui::TextEdit::singleline(&mut self.editor_gui.document.author).hint_text("Author"))
                     .changed()
                 {
-                    let _ = UserSettings::set(consts::EDITOR_AUTHOR_NAME, &author);
-                    self.editor_gui.document.author = Some(author.clone());
-                }
->>>>>>> 39a92d63
+                    let _ = UserSettings::set(consts::EDITOR_AUTHOR_NAME, &self.editor_gui.document.author);
+                }
             });
 
             self.editor_gui.common_sidebar_items(ui, false);
