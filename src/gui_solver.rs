use crate::{
<<<<<<< HEAD
    grid_solve::LineStatus,
    gui::{Action, ActionMood, CanvasGui, Dirtiness, Disambiguator, Tool},
    puzzle::{Color, DynPuzzle, PuzzleDynOps, Solution},
=======
    grid_solve::{self, LineStatus},
    gui::{Action, ActionMood, CanvasGui, Disambiguator, Staleable, Tool},
    puzzle::{BACKGROUND, Color, DynPuzzle, PuzzleDynOps, Solution},
>>>>>>> ff4a9a54
};
use egui::{Color32, Pos2, Rect, Vec2, text::Fonts};

pub struct SolveGui {
    pub canvas: CanvasGui,
    pub clues: DynPuzzle,
    pub intended_solution: Solution,
    pub analyze_lines: bool,
    pub detect_errors: bool,
    pub infer_background: bool,
    pub line_analysis: Staleable<Option<(Vec<LineStatus>, Vec<LineStatus>)>>,
    pub render_style: RenderStyle,
    last_inferred_version: u32,
}

#[derive(Clone, Copy, Debug, PartialEq, Eq)]
pub enum RenderStyle {
    TraditionalDots,
    TraditionalXes,
    Experimental,
}

impl SolveGui {
    pub fn new(
        picture: Solution,
        clues: DynPuzzle,
        current_color: Color,
        intended_solution: Solution,
    ) -> Self {
        let solved_mask = vec![vec![true; picture.grid[0].len()]; picture.grid.len()];
        SolveGui {
            canvas: CanvasGui {
                picture,
                version: 0,
                current_color,
                drag_start_color: current_color,
                undo_stack: vec![],
                redo_stack: vec![],
                current_tool: Tool::OrthographicLine,
                line_tool_state: None,
                solved_mask: Staleable {
                    val: ("".to_string(), solved_mask),
                    version: 0,
                },
                disambiguator: Staleable {
                    val: Disambiguator::new(),
                    version: 0,
                },
            },
            clues,
            intended_solution,
            analyze_lines: false,
            detect_errors: false,
            infer_background: false,
            line_analysis: Staleable {
                val: None,
                version: u32::MAX,
            },
            render_style: RenderStyle::Experimental,
            last_inferred_version: u32::MAX,
        }
    }

    fn detect_any_errors(&self) -> bool {
        for (x, row) in self.canvas.picture.grid.iter().enumerate() {
            for (y, color) in row.iter().enumerate() {
                if *color != self.intended_solution.grid[x][y] && *color != crate::puzzle::UNSOLVED
                {
                    return true;
                }
            }
        }
        false
    }

    fn is_correctly_solved(&self) -> bool {
        self.canvas.picture.grid == self.intended_solution.grid
    }

    fn infer_background(&mut self) {
<<<<<<< HEAD
        if self.canvas.dirtiness == Dirtiness::Clean {
            return;
        }
=======
        let options = grid_solve::SolveOptions {
            max_effort: crate::line_solve::SolveMode::Skim,
            only_solve_color: Some(BACKGROUND),
            ..Default::default()
        };
>>>>>>> ff4a9a54

        let mut grid = self.canvas.picture.to_partial();

        if self.clues.settle_solution(&mut grid).is_ok() {
            let mut changes = std::collections::HashMap::new();
            for ((y, x), cell) in grid.indexed_iter() {
                let current_color = self.canvas.picture.grid[x][y];
                if cell.is_known() && cell.known_or() != Some(current_color) {
                    changes.insert((x, y), cell.known_or().unwrap());
                }
            }

            if !changes.is_empty() {
                self.canvas
                    .perform(Action::ChangeColor { changes }, ActionMood::Merge);
            }
        }
    }

    pub fn sidebar(&mut self, ui: &mut egui::Ui) {
        ui.vertical(|ui| {
            ui.set_width(120.0);
            self.canvas.common_sidebar_items(ui, true);

            ui.separator();

            ui.label("Render style");
            ui.radio_value(
                &mut self.render_style,
                RenderStyle::TraditionalDots,
                "traditional (dots)",
            );
            ui.radio_value(
                &mut self.render_style,
                RenderStyle::TraditionalXes,
                "traditional (Xes)",
            );
            ui.radio_value(
                &mut self.render_style,
                RenderStyle::Experimental,
                "experimental",
            );

            ui.separator();

            ui.checkbox(&mut self.analyze_lines, "[auto]");
            if ui.button("Analyze Lines").clicked() || self.analyze_lines {
                let clues = &self.clues;
                let grid = self.canvas.picture.to_partial();
                self.line_analysis
                    .get_or_refresh(self.canvas.version, || Some(clues.analyze_lines(&grid)));
            }

            ui.separator();

            ui.checkbox(&mut self.detect_errors, "[auto]");
            if ui.button("Detect errors").clicked() || self.detect_errors {
                if self.detect_any_errors() {
                    ui.colored_label(egui::Color32::RED, "Error detected");
                }
            }
            if self.is_correctly_solved() {
                ui.colored_label(egui::Color32::GREEN, "Correctly solved");
            }

            ui.separator();

            ui.checkbox(&mut self.infer_background, "[auto]");
            if ui.button("Infer background").clicked() || self.infer_background {
                if self.last_inferred_version != self.canvas.version {
                    self.infer_background();
                    self.last_inferred_version = self.canvas.version;
                }
            }
        });
    }
}

#[derive(Clone, Copy)]
pub enum Orientation {
    Horizontal,
    Vertical,
}

use crate::line_solve::SolveMode;

fn draw_clues<C: crate::puzzle::Clue>(
    ui: &mut egui::Ui,
    puzzle: &crate::puzzle::Puzzle<C>,
    scale: f32,
    orientation: Orientation,
    line_analysis: Option<&[LineStatus]>,
    is_stale: bool,
) {
    let base_font = egui::FontId::monospace(scale * 0.7);

    let text_width = |fonts: &Fonts, t: &str| {
        fonts
            .layout_no_wrap(t.to_string(), base_font.clone(), Color32::BLACK)
            .rect
            .width()
    };

    let (width_2, width_3) = ui.fonts(|f| {
        (
            f32::max(text_width(f, "00") / (scale * 0.7), 1.0),
            f32::max(text_width(f, "000") / (scale * 0.7), 1.0),
        )
    });
    let fonts_by_digit = vec![
        base_font.clone(),
        base_font,
        egui::FontId::monospace(scale * 0.7 / width_2),
        egui::FontId::monospace(scale * 0.7 / width_3),
    ];

    let puzz_padding = 10.0;
    let between_clues = scale * 0.5;
    let box_side = scale * 0.9;
    let box_margin = (scale - box_side) / 2.0;

    let clues_vec = match orientation {
        Orientation::Horizontal => &puzzle.rows,
        Orientation::Vertical => &puzzle.cols,
    };

    let mut max_size: f32 = 0.0;
    for line_clues in clues_vec {
        let mut this_size = 0.0;
        for clue in line_clues {
            this_size += box_side * (clue.express(puzzle).len() as f32) + between_clues;
        }
        max_size = max_size.max(this_size);
    }
    max_size += puzz_padding;

    let (response, painter) = ui.allocate_painter(
        match orientation {
            Orientation::Horizontal => Vec2::new(max_size, scale * puzzle.rows.len() as f32),
            Orientation::Vertical => Vec2::new(scale * puzzle.cols.len() as f32, max_size),
        } + Vec2::new(2.0, 2.0),
        egui::Sense::empty(),
    );

    for i in 0..clues_vec.len() {
        if let Some(analysis) = line_analysis {
            let center = match orientation {
                Orientation::Horizontal => Pos2::new(
                    response.rect.max.x - puzz_padding / 2.0,
                    response.rect.min.y + (i as f32 + 0.5) * scale,
                ),
                Orientation::Vertical => Pos2::new(
                    response.rect.min.x + (i as f32 + 0.5) * scale,
                    response.rect.max.y - puzz_padding / 2.0,
                ),
            };
            let radius = scale * 0.2;
            let color = if is_stale {
                Color32::from_gray(192)
            } else {
                Color32::BLACK
            };

            match &analysis[i] {
                Ok(Some(SolveMode::Skim)) => {
                    painter.circle_filled(center, radius, color);
                }
                Ok(Some(SolveMode::Scrub)) => {
                    let points = vec![
                        center + Vec2::new(0.0, -radius),
                        center + Vec2::new(radius, 0.0),
                        center + Vec2::new(0.0, radius),
                        center + Vec2::new(-radius, 0.0),
                    ];
                    painter.add(egui::Shape::convex_polygon(
                        points,
                        color,
                        egui::Stroke::NONE,
                    ));
                }
                Err(_) => {
                    let stroke = egui::Stroke::new(2.0, Color32::RED);
                    painter.line_segment(
                        [
                            center + Vec2::new(-radius, -radius),
                            center + Vec2::new(radius, radius),
                        ],
                        stroke,
                    );
                    painter.line_segment(
                        [
                            center + Vec2::new(radius, -radius),
                            center + Vec2::new(-radius, radius),
                        ],
                        stroke,
                    );
                }
                _ => {}
            }
        }

        let line_clues = &clues_vec[i];
        let mut current_pos = match orientation {
            Orientation::Horizontal => response.rect.max.x - puzz_padding,
            Orientation::Vertical => response.rect.max.y - puzz_padding,
        };

        for clue in line_clues.iter().rev() {
            let expressed_clues = clue.express(puzzle);

            for (color_info, len) in expressed_clues.into_iter().rev() {
                let (r, g, b) = color_info.rgb;
                let bg_color = egui::Color32::from_rgb(r, g, b);

                let corner = match orientation {
                    Orientation::Horizontal => Pos2::new(
                        current_pos,
                        response.rect.min.y + (i as f32) * scale + box_margin,
                    ),
                    Orientation::Vertical => Pos2::new(
                        response.rect.min.x + (i as f32) * scale + box_margin,
                        current_pos,
                    ),
                };

                if let Some(len) = len {
                    assert!(len > 0);

                    let clue_txt = len.to_string();
                    let clue_font = fonts_by_digit[clue_txt.len()].clone();

                    let translated_corner = corner
                        + match orientation {
                            Orientation::Horizontal => Vec2::new(-box_side, 0.0),
                            Orientation::Vertical => Vec2::new(0.0, -box_side),
                        };

                    painter.rect_filled(
                        Rect::from_min_size(translated_corner, Vec2::new(box_side, box_side)),
                        0.0,
                        bg_color,
                    );
                    painter.text(
                        translated_corner + Vec2::new(box_side / 2.0, box_side / 2.0),
                        egui::Align2::CENTER_CENTER,
                        clue_txt,
                        clue_font,
                        egui::Color32::WHITE,
                    );
                    current_pos -= box_side;
                } else {
                    let mut triangle = crate::gui::triangle_shape(
                        color_info.corner.expect("must be a corner"),
                        bg_color,
                        Vec2::new(box_side, box_side),
                    );
                    let translated_corner = corner
                        + match orientation {
                            Orientation::Horizontal => Vec2::new(-box_side, 0.0),
                            Orientation::Vertical => Vec2::new(0.0, -box_side),
                        };
                    triangle.translate(translated_corner.to_vec2());
                    current_pos -= box_side;

                    painter.add(triangle);
                }
            }
            current_pos -= between_clues;
        }
    }
}

pub fn draw_dyn_clues(
    ui: &mut egui::Ui,
    puzzle: &DynPuzzle,
    scale: f32,
    orientation: Orientation,
    line_analysis: Option<&[LineStatus]>,
    is_stale: bool,
) {
    match puzzle {
        DynPuzzle::Nono(puzzle) => {
            draw_clues::<crate::puzzle::Nono>(
                ui,
                puzzle,
                scale,
                orientation,
                line_analysis,
                is_stale,
            );
        }
        DynPuzzle::Triano(puzzle) => {
            draw_clues::<crate::puzzle::Triano>(
                ui,
                puzzle,
                scale,
                orientation,
                line_analysis,
                is_stale,
            );
        }
    }
}<|MERGE_RESOLUTION|>--- conflicted
+++ resolved
@@ -1,13 +1,7 @@
 use crate::{
-<<<<<<< HEAD
-    grid_solve::LineStatus,
-    gui::{Action, ActionMood, CanvasGui, Dirtiness, Disambiguator, Tool},
-    puzzle::{Color, DynPuzzle, PuzzleDynOps, Solution},
-=======
     grid_solve::{self, LineStatus},
     gui::{Action, ActionMood, CanvasGui, Disambiguator, Staleable, Tool},
     puzzle::{BACKGROUND, Color, DynPuzzle, PuzzleDynOps, Solution},
->>>>>>> ff4a9a54
 };
 use egui::{Color32, Pos2, Rect, Vec2, text::Fonts};
 
@@ -88,18 +82,6 @@
     }
 
     fn infer_background(&mut self) {
-<<<<<<< HEAD
-        if self.canvas.dirtiness == Dirtiness::Clean {
-            return;
-        }
-=======
-        let options = grid_solve::SolveOptions {
-            max_effort: crate::line_solve::SolveMode::Skim,
-            only_solve_color: Some(BACKGROUND),
-            ..Default::default()
-        };
->>>>>>> ff4a9a54
-
         let mut grid = self.canvas.picture.to_partial();
 
         if self.clues.settle_solution(&mut grid).is_ok() {
