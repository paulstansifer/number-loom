use crate::{
<<<<<<< HEAD
    grid_solve,
    gui::{Action, ActionMood, CanvasGui, Dirtiness, Disambiguator, Tool},
    puzzle::{Color, DynPuzzle, Solution, BACKGROUND},
=======
    grid_solve::LineStatus,
    gui::{CanvasGui, Dirtiness, Disambiguator, Tool},
    puzzle::{Color, DynPuzzle, Solution},
>>>>>>> 5cf3bef3
};
use egui::{Color32, Pos2, Rect, Vec2, text::Fonts};

pub struct SolveGui {
    pub canvas: CanvasGui,
    pub clues: DynPuzzle,
    pub intended_solution: Solution,
    pub analyze_lines: bool,
    pub detect_errors: bool,
<<<<<<< HEAD
    pub infer_background: bool,
=======
    pub line_analysis: Option<(Vec<LineStatus>, Vec<LineStatus>)>,
>>>>>>> 5cf3bef3
}

impl SolveGui {
    pub fn new(
        picture: Solution,
        clues: DynPuzzle,
        current_color: Color,
        intended_solution: Solution,
    ) -> Self {
        let solved_mask = vec![vec![true; picture.grid[0].len()]; picture.grid.len()];
        SolveGui {
            canvas: CanvasGui {
                picture,
                dirtiness: Dirtiness::Clean,
                current_color,
                drag_start_color: current_color,
                undo_stack: vec![],
                redo_stack: vec![],
                current_tool: Tool::Pencil,
                line_tool_state: None,
                solved_mask,
                disambiguator: Disambiguator::new(),
            },
            clues,
            intended_solution,
            analyze_lines: false,
            detect_errors: false,
<<<<<<< HEAD
            infer_background: false,
=======
            line_analysis: None,
>>>>>>> 5cf3bef3
        }
    }

    fn detect_any_errors(&self) -> bool {
        for (x, row) in self.canvas.picture.grid.iter().enumerate() {
            for (y, color) in row.iter().enumerate() {
                if *color != self.intended_solution.grid[x][y] && *color != crate::puzzle::UNSOLVED
                {
                    return true;
                }
            }
        }
        false
    }

    fn is_correctly_solved(&self) -> bool {
        self.canvas.picture.grid == self.intended_solution.grid
    }

    fn infer_background_for_puzzle<C: crate::puzzle::Clue>(
        &self,
        puzzle: &crate::puzzle::Puzzle<C>,
        options: &grid_solve::SolveOptions,
    ) -> Option<std::collections::HashMap<(usize, usize), Color>> {
        let mut grid = grid_solve::grid_from_solution(&self.canvas.picture, puzzle);
        if let Ok(report) = grid_solve::solve_grid(puzzle, &mut None, options, &mut grid) {
            let mut changes = std::collections::HashMap::new();
            for (x, row) in report.solution.grid.iter().enumerate() {
                for (y, color) in row.iter().enumerate() {
                    if *color == BACKGROUND && self.canvas.picture.grid[x][y] != BACKGROUND {
                        changes.insert((x, y), BACKGROUND);
                    }
                }
            }
            if !changes.is_empty() {
                return Some(changes);
            }
        }
        None
    }

    fn infer_background(&mut self) {
        if self.canvas.dirtiness == Dirtiness::Clean {
            return;
        }

        let options = grid_solve::SolveOptions {
            max_effort: crate::line_solve::SolveMode::Skim,
            only_solve_color: Some(BACKGROUND),
            ..Default::default()
        };

        let changes = self.clues.specialize(
            |puzzle| self.infer_background_for_puzzle(puzzle, &options),
            |puzzle| self.infer_background_for_puzzle(puzzle, &options),
        );

        if let Some(changes) = changes {
            self.canvas
                .perform(Action::ChangeColor { changes }, ActionMood::Normal);
        }

        self.canvas.dirtiness = Dirtiness::Clean;
    }

    pub fn sidebar(&mut self, ui: &mut egui::Ui) {
        ui.vertical(|ui| {
            ui.set_width(120.0);
            self.canvas.common_sidebar_items(ui, true);

            ui.separator();

            ui.checkbox(&mut self.analyze_lines, "[auto]");
            if ui.button("Analyze Lines").clicked() || self.analyze_lines {
                self.line_analysis = Some(match &self.clues {
                    DynPuzzle::Nono(puzzle) => {
                        let grid =
                            crate::grid_solve::grid_from_solution(&self.canvas.picture, puzzle);
                        crate::grid_solve::analyze_lines(puzzle, &grid)
                    }
                    DynPuzzle::Triano(puzzle) => {
                        let grid =
                            crate::grid_solve::grid_from_solution(&self.canvas.picture, puzzle);
                        crate::grid_solve::analyze_lines(puzzle, &grid)
                    }
                });
            }

            ui.separator();

            ui.checkbox(&mut self.detect_errors, "[auto]");
            if ui.button("Detect errors").clicked() || self.detect_errors {
                if self.detect_any_errors() {
                    ui.colored_label(egui::Color32::RED, "Error detected");
                }
            }
            if self.is_correctly_solved() {
                ui.colored_label(egui::Color32::GREEN, "Correctly solved");
            }

            ui.separator();

            ui.checkbox(&mut self.infer_background, "Infer background");
            if ui.button("Infer background").clicked() || (self.infer_background && self.canvas.dirtiness > Dirtiness::Clean) {
                self.infer_background();
            }
        });
    }
}

#[derive(Clone, Copy)]
pub enum Orientation {
    Horizontal,
    Vertical,
}

use crate::line_solve::SolveMode;

fn draw_clues<C: crate::puzzle::Clue>(
    ui: &mut egui::Ui,
    puzzle: &crate::puzzle::Puzzle<C>,
    scale: f32,
    orientation: Orientation,
    line_analysis: Option<&[LineStatus]>,
) {
    let base_font = egui::FontId::monospace(scale * 0.7);

    let text_width = |fonts: &Fonts, t: &str| {
        fonts
            .layout_no_wrap(t.to_string(), base_font.clone(), Color32::BLACK)
            .rect
            .width()
    };

    let (width_2, width_3) = ui.fonts(|f| {
        (
            f32::max(text_width(f, "00") / (scale * 0.7), 1.0),
            f32::max(text_width(f, "000") / (scale * 0.7), 1.0),
        )
    });
    let fonts_by_digit = vec![
        base_font.clone(),
        base_font,
        egui::FontId::monospace(scale * 0.7 / width_2),
        egui::FontId::monospace(scale * 0.7 / width_3),
    ];

    let puzz_padding = 10.0;
    let between_clues = scale * 0.5;
    let box_side = scale * 0.9;
    let box_margin = (scale - box_side) / 2.0;

    let clues_vec = match orientation {
        Orientation::Horizontal => &puzzle.rows,
        Orientation::Vertical => &puzzle.cols,
    };

    let mut max_size: f32 = 0.0;
    for line_clues in clues_vec {
        let mut this_size = 0.0;
        for clue in line_clues {
            this_size += box_side * (clue.express(puzzle).len() as f32) + between_clues;
        }
        max_size = max_size.max(this_size);
    }
    max_size += puzz_padding;

    let (response, painter) = ui.allocate_painter(
        match orientation {
            Orientation::Horizontal => Vec2::new(max_size, scale * puzzle.rows.len() as f32),
            Orientation::Vertical => Vec2::new(scale * puzzle.cols.len() as f32, max_size),
        } + Vec2::new(2.0, 2.0),
        egui::Sense::empty(),
    );

    for i in 0..clues_vec.len() {
        if let Some(analysis) = line_analysis {
            let center = match orientation {
                Orientation::Horizontal => Pos2::new(
                    response.rect.max.x - puzz_padding / 2.0,
                    response.rect.min.y + (i as f32 + 0.5) * scale,
                ),
                Orientation::Vertical => Pos2::new(
                    response.rect.min.x + (i as f32 + 0.5) * scale,
                    response.rect.max.y - puzz_padding / 2.0,
                ),
            };
            let radius = scale * 0.2;

            match &analysis[i] {
                Ok(Some(SolveMode::Skim)) => {
                    painter.circle_filled(center, radius, Color32::BLACK);
                }
                Ok(Some(SolveMode::Scrub)) => {
                    let points = vec![
                        center + Vec2::new(0.0, -radius),
                        center + Vec2::new(radius, 0.0),
                        center + Vec2::new(0.0, radius),
                        center + Vec2::new(-radius, 0.0),
                    ];
                    painter.add(egui::Shape::convex_polygon(
                        points,
                        Color32::BLACK,
                        egui::Stroke::NONE,
                    ));
                }
                Err(_) => {
                    let stroke = egui::Stroke::new(2.0, Color32::RED);
                    painter.line_segment(
                        [
                            center + Vec2::new(-radius, -radius),
                            center + Vec2::new(radius, radius),
                        ],
                        stroke,
                    );
                    painter.line_segment(
                        [
                            center + Vec2::new(radius, -radius),
                            center + Vec2::new(-radius, radius),
                        ],
                        stroke,
                    );
                }
                _ => {}
            }
        }

        let line_clues = &clues_vec[i];
        let mut current_pos = match orientation {
            Orientation::Horizontal => response.rect.max.x - puzz_padding,
            Orientation::Vertical => response.rect.max.y - puzz_padding,
        };

        for clue in line_clues.iter().rev() {
            let expressed_clues = clue.express(puzzle);

            for (color_info, len) in expressed_clues.into_iter().rev() {
                let (r, g, b) = color_info.rgb;
                let bg_color = egui::Color32::from_rgb(r, g, b);

                let corner = match orientation {
                    Orientation::Horizontal => Pos2::new(
                        current_pos,
                        response.rect.min.y + (i as f32) * scale + box_margin,
                    ),
                    Orientation::Vertical => Pos2::new(
                        response.rect.min.x + (i as f32) * scale + box_margin,
                        current_pos,
                    ),
                };

                if let Some(len) = len {
                    assert!(len > 0);

                    let clue_txt = len.to_string();
                    let clue_font = fonts_by_digit[clue_txt.len()].clone();

                    let translated_corner = corner
                        + match orientation {
                            Orientation::Horizontal => Vec2::new(-box_side, 0.0),
                            Orientation::Vertical => Vec2::new(0.0, -box_side),
                        };

                    painter.rect_filled(
                        Rect::from_min_size(translated_corner, Vec2::new(box_side, box_side)),
                        0.0,
                        bg_color,
                    );
                    painter.text(
                        translated_corner + Vec2::new(box_side / 2.0, box_side / 2.0),
                        egui::Align2::CENTER_CENTER,
                        clue_txt,
                        clue_font,
                        egui::Color32::WHITE,
                    );
                    current_pos -= box_side;
                } else {
                    let mut triangle = crate::gui::triangle_shape(
                        color_info.corner.expect("must be a corner"),
                        bg_color,
                        Vec2::new(box_side, box_side),
                    );
                    let translated_corner = corner
                        + match orientation {
                            Orientation::Horizontal => Vec2::new(-box_side, 0.0),
                            Orientation::Vertical => Vec2::new(0.0, -box_side),
                        };
                    triangle.translate(translated_corner.to_vec2());
                    current_pos -= box_side;

                    painter.add(triangle);
                }
            }
            current_pos -= between_clues;
        }
    }
}

pub fn draw_dyn_clues(
    ui: &mut egui::Ui,
    puzzle: &DynPuzzle,
    scale: f32,
    orientation: Orientation,
    line_analysis: Option<&[LineStatus]>,
) {
    match puzzle {
        DynPuzzle::Nono(puzzle) => {
            draw_clues::<crate::puzzle::Nono>(ui, puzzle, scale, orientation, line_analysis);
        }
        DynPuzzle::Triano(puzzle) => {
            draw_clues::<crate::puzzle::Triano>(ui, puzzle, scale, orientation, line_analysis);
        }
    }
}<|MERGE_RESOLUTION|>--- conflicted
+++ resolved
@@ -1,13 +1,8 @@
 use crate::{
-<<<<<<< HEAD
     grid_solve,
+    grid_solve::LineStatus,
     gui::{Action, ActionMood, CanvasGui, Dirtiness, Disambiguator, Tool},
-    puzzle::{Color, DynPuzzle, Solution, BACKGROUND},
-=======
-    grid_solve::LineStatus,
-    gui::{CanvasGui, Dirtiness, Disambiguator, Tool},
-    puzzle::{Color, DynPuzzle, Solution},
->>>>>>> 5cf3bef3
+    puzzle::{BACKGROUND, Color, DynPuzzle, Solution},
 };
 use egui::{Color32, Pos2, Rect, Vec2, text::Fonts};
 
@@ -17,11 +12,8 @@
     pub intended_solution: Solution,
     pub analyze_lines: bool,
     pub detect_errors: bool,
-<<<<<<< HEAD
     pub infer_background: bool,
-=======
     pub line_analysis: Option<(Vec<LineStatus>, Vec<LineStatus>)>,
->>>>>>> 5cf3bef3
 }
 
 impl SolveGui {
@@ -49,11 +41,8 @@
             intended_solution,
             analyze_lines: false,
             detect_errors: false,
-<<<<<<< HEAD
             infer_background: false,
-=======
             line_analysis: None,
->>>>>>> 5cf3bef3
         }
     }
 
@@ -157,7 +146,9 @@
             ui.separator();
 
             ui.checkbox(&mut self.infer_background, "Infer background");
-            if ui.button("Infer background").clicked() || (self.infer_background && self.canvas.dirtiness > Dirtiness::Clean) {
+            if ui.button("Infer background").clicked()
+                || (self.infer_background && self.canvas.dirtiness > Dirtiness::Clean)
+            {
                 self.infer_background();
             }
         });
